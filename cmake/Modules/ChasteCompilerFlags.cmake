--- conflicted
+++ resolved
@@ -43,28 +43,21 @@
     set(CMAKE_C_FLAGS "${CMAKE_C_FLAGS} ${default_flags} -Wextra -Wno-unused-parameter -Wvla")
     set(CMAKE_SHARED_LINKER_FLAGS "${CMAKE_SHARED_LINKER_FLAGS} ${default_shared_link_flags}")
 elseif (${CMAKE_CXX_COMPILER_ID} STREQUAL "GNU")
-<<<<<<< HEAD
-    message("\t...for GNU compiler")
+    message(STATUS "\t...for GNU compiler, version ${CMAKE_CXX_COMPILER_VERSION}")
     set(CMAKE_CXX_FLAGS "${CMAKE_CXX_FLAGS} ${default_flags} -Wnon-virtual-dtor -Woverloaded-virtual -Wextra -Wno-unused-parameter -Wvla")
     if(CMAKE_CXX_COMPILER_VERSION VERSION_LESS "5.0.0")
         set(CMAKE_CXX_FLAGS "${CMAKE_CXX_FLAGS} -DBOOST_NO_CXX11_SCOPED_ENUMS")
     endif()
-=======
-    message(STATUS "\t...for GNU compiler, version ${CMAKE_CXX_COMPILER_VERSION}")
-    set(CMAKE_CXX_FLAGS "${CMAKE_CXX_FLAGS} ${default_flags} -std=gnu++98 -Wnon-virtual-dtor -Woverloaded-virtual -Wextra -Wno-unused-parameter -Wvla")
->>>>>>> 32942c80
     set(CMAKE_C_FLAGS "${CMAKE_C_FLAGS} ${default_flags}  -Wextra -Wno-unused-parameter -Wvla")
     set(CMAKE_SHARED_LINKER_FLAGS "${CMAKE_SHARED_LINKER_FLAGS} ${default_shared_link_flags}")
 elseif (${CMAKE_CXX_COMPILER_ID} STREQUAL "Clang")
     message(STATUS "\t... for Clang compiler, version ${CMAKE_CXX_COMPILER_VERSION}")
     set(CMAKE_CXX_FLAGS "${CMAKE_CXX_FLAGS} ${default_flags} -Wnon-virtual-dtor -Woverloaded-virtual -Wextra -Wno-unused-parameter -Wno-unused-variable -ftemplate-depth-512")
-<<<<<<< HEAD
+    if(CMAKE_CXX_COMPILER_VERSION VERSION_GREATER "3.8" AND NOT ${CMAKE_SYSTEM_NAME} MATCHES "Darwin")
+        set(CMAKE_CXX_FLAGS "${CMAKE_CXX_FLAGS}  -Wno-undefined-var-template")
+    endif()
     if(CMAKE_CXX_COMPILER_VERSION VERSION_LESS "4.0.0")
         set(CMAKE_CXX_FLAGS "${CMAKE_CXX_FLAGS} -DBOOST_NO_CXX11_SCOPED_ENUMS")
-=======
-    if(CMAKE_CXX_COMPILER_VERSION VERSION_GREATER "3.8" AND NOT ${CMAKE_SYSTEM_NAME} MATCHES "Darwin")
-        set(CMAKE_CXX_FLAGS "${CMAKE_CXX_FLAGS}  -Wno-undefined-var-template")
->>>>>>> 32942c80
     endif()
     set(CMAKE_C_FLAGS "${CMAKE_C_FLAGS} ${default_flags}  -Wextra -Wno-unused-parameter -Wno-unused-variable -ftemplate-depth-512")
     set(CMAKE_SHARED_LINKER_FLAGS "${CMAKE_SHARED_LINKER_FLAGS} ${default_shared_link_flags}")
