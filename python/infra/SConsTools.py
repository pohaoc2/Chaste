--- conflicted
+++ resolved
@@ -532,11 +532,7 @@
     """
     if os.path.exists(os.path.join(path, '.git')):
         # Git repo
-<<<<<<< HEAD
-        commit_sha = subprocess.check_output(['git', '-C', path, 'rev-parse', '--short','HEAD']).strip()
-=======
         commit_sha = subprocess.check_output(['git', '-C', path, 'rev-parse', '--short=7','HEAD']).strip()
->>>>>>> 48d8cc8e
         retcode = subprocess.call(['git', '-C', path, 'diff-index', '--quiet', 'HEAD', '--'])
         revision = '0x' + commit_sha
         modified = (retcode != 0)
