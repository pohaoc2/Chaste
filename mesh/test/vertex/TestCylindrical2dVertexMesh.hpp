--- conflicted
+++ resolved
@@ -358,11 +358,7 @@
         CylindricalHoneycombMeshGenerator generator(cells_across, cells_up, thickness_of_ghost_layer);
         Cylindrical2dMesh* p_delaunay_mesh = generator.GetCylindricalMesh();
 
-<<<<<<< HEAD
-        TrianglesMeshWriter<2,2> mesh_writer("TestCylindricalVertexMesh", "DelaunayMesh", false);
-=======
         TrianglesMeshWriter<2, 2> mesh_writer("TestVertexMeshWriters", "DelaunayMesh", false);
->>>>>>> 6f89a938
         TS_ASSERT_THROWS_NOTHING(mesh_writer.WriteFilesUsingMesh(*p_delaunay_mesh));
 
         TS_ASSERT_EQUALS(p_delaunay_mesh->GetWidth(0), 3.0);
@@ -373,11 +369,7 @@
         // Create a vertex mesh, the Voronoi tessellation, using the tetrahedral mesh
         Cylindrical2dVertexMesh voronoi_mesh(*p_delaunay_mesh);
 
-<<<<<<< HEAD
-        VertexMeshWriter<2,2> vertexmesh_writer("TestCylindricalVertexMesh", "CylindricalVertexMesh", false);
-=======
         VertexMeshWriter<2, 2> vertexmesh_writer("TestVertexMeshWriters", "CylindricalVertexMesh", false);
->>>>>>> 6f89a938
         TS_ASSERT_THROWS_NOTHING(vertexmesh_writer.WriteFilesUsingMesh(voronoi_mesh));
 
         // TODO Check this file !
