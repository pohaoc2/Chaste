# Lines that start with '#' are comments.

# Built files
*.[oa]
*.os
*.class
*.so
*.pyc
build/*

# Backups, SCons databases, core dumps, and temporary 'stuff'
*~
*.DS_Store
.sconsign*
core.*
*.avi
*.patch
*.log
/*_generator*.arch
# Last one is ApPredict lookup tables

# A useful folder name to collect lots of local-only files
_local/

# Temporary build folders for dynamically loaded models
/heart/dynamic/tmp_*_*
/heart/dynamic/luo_rudy_1991_dyn.*
/codegen_python3_venv
**/__pycache__/

# Local hostconfig
/python/hostconfig/local.py
/python/hostconfig/machines/local.py

# Test summary results
/test_summary/*

# Misc. in /
/.settings
/.cdtproject
/.cproject
/.pydevproject
/buildtime.txt
/gmon.out
/Chaste
/doxygen
/doxygen-*
/.externalToolBuilders
/testoutput

# Misc in /anim/
/anim/*.mpeg
/anim/*.png
/anim/notforrelease/*.png
/anim/notforrelease/make_a_movie

# Misc in /apps/
/apps/data

# Built exes in /apps/src/
/apps/src/Chaste
/apps/src/MeshConvert

# IDE files
\.vscode/
cmake-build*
.idea

appredict_lookup_table_manifest.txt

# Build directories
Debug
Release
chaste-build*

**/.uuid

<<<<<<< HEAD
venv
=======
venv

tutorials
>>>>>>> 71123d1a
<|MERGE_RESOLUTION|>--- conflicted
+++ resolved
@@ -75,10 +75,6 @@
 
 **/.uuid
 
-<<<<<<< HEAD
-venv
-=======
 venv
 
-tutorials
->>>>>>> 71123d1a
+tutorials