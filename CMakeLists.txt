# Copyright (c) 2005-2017, University of Oxford.
# All rights reserved.
# 
# University of Oxford means the Chancellor, Masters and Scholars of the
# University of Oxford, having an administrative office at Wellington
# Square, Oxford OX1 2JD, UK.
# 
# This file is part of Chaste.
# 
# Redistribution and use in source and binary forms, with or without
# modification, are permitted provided that the following conditions are met:
#  * Redistributions of source code must retain the above copyright notice,
#    this list of conditions and the following disclaimer.
#  * Redistributions in binary form must reproduce the above copyright notice,
#    this list of conditions and the following disclaimer in the documentation
#    and/or other materials provided with the distribution.
#  * Neither the name of the University of Oxford nor the names of its
#    contributors may be used to endorse or promote products derived from this
#    software without specific prior written permission.
# 
# THIS SOFTWARE IS PROVIDED BY THE COPYRIGHT HOLDERS AND CONTRIBUTORS "AS IS"
# AND ANY EXPRESS OR IMPLIED WARRANTIES, INCLUDING, BUT NOT LIMITED TO, THE
# IMPLIED WARRANTIES OF MERCHANTABILITY AND FITNESS FOR A PARTICULAR PURPOSE
# ARE DISCLAIMED. IN NO EVENT SHALL THE COPYRIGHT HOLDER OR CONTRIBUTORS BE
# LIABLE FOR ANY DIRECT, INDIRECT, INCIDENTAL, SPECIAL, EXEMPLARY, OR
# CONSEQUENTIAL DAMAGES (INCLUDING, BUT NOT LIMITED TO, PROCUREMENT OF SUBSTITUTE
# GOODS OR SERVICES; LOSS OF USE, DATA, OR PROFITS; OR BUSINESS INTERRUPTION)
# HOWEVER CAUSED AND ON ANY THEORY OF LIABILITY, WHETHER IN CONTRACT, STRICT
# LIABILITY, OR TORT (INCLUDING NEGLIGENCE OR OTHERWISE) ARISING IN ANY WAY OUT
# OF THE USE OF THIS SOFTWARE, EVEN IF ADVISED OF THE POSSIBILITY OF SUCH DAMAGE.
# 

cmake_minimum_required(VERSION 2.8.12)

<<<<<<< HEAD
if(CMAKE_VERSION VERSION_LESS "3.1.3")
    add_compile_options(-std=c++11)
=======
# This statement can be removed when cmake_minimum_required >= 3.0
if(POLICY CMP0048)
    cmake_policy(SET CMP0048 NEW)
endif()

# This statement can be removed when cmake_minimum_required >= 3.3
if(POLICY CMP0062)
    cmake_policy(SET CMP0062 NEW)
>>>>>>> 6c7306e0
endif()

set(CMAKE_MODULE_PATH ${CMAKE_MODULE_PATH} ${CMAKE_CURRENT_SOURCE_DIR}/cmake/Modules)
include(EnsureOutOfSourceBuild)
Ensure_Out_Of_Source_Build()
include(CheckIncludeFile)

include(${CMAKE_CURRENT_SOURCE_DIR}/cmake/overrides.cmake)

message("\n####################################")
message("# Setting compilers and build type")
message("####################################\n")

# Since CMake 3.0, version can be supplied to the project() command.  We set it directly, for users on older CMake
project(Chaste)
set (Chaste_VERSION_MAJOR 3 CACHE STRING "Chaste major version number")
set (Chaste_VERSION_MINOR 4 CACHE STRING "Chaste minor version number")

include(ChasteBuildTypes)

option(Chaste_ERROR_ON_WARNING "Error on compiler warnings" ON)
option(Chaste_VERBOSE "Provide extra information when building Chaste" OFF)
if (Chaste_VERBOSE AND MSVC)
    set(CMAKE_CXX_FLAGS ${CMAKE_CXX_FLAGS} "/VERBOSE")
    set(CMAKE_C_FLAGS ${CMAKE_CXX_FLAGS} "/VERBOSE")
endif()
if (UNIX)
    # Memory testing
    option(Chaste_MEMORY_TESTING "Run tests using valgrind for memory testing" OFF)
    set(Chaste_MEMORY_TESTING_OUTPUT_DIR ${Chaste_BINARY_DIR}/memtest)
    set(Chaste_MEMORY_TESTING_CPUS 1 CACHE STRING "Number of CPUs for memory testing (default 1)")
    if (Chaste_MEMORY_TESTING_CPUS GREATER 1)
        set(Chaste_MEMORY_TESTING ON)
    endif()
    if (Chaste_MEMORY_TESTING)
        file(MAKE_DIRECTORY ${Chaste_MEMORY_TESTING_OUTPUT_DIR})
    endif()
    # Coverage
    option(Chaste_COVERAGE "Build Chaste with coverage information" OFF)
    set(Chaste_COVERAGE_CPUS 1 CACHE STRING "Number of CPUs for coverage testing (default 1)")
    if (Chaste_COVERAGE_CPUS GREATER 1)
        set(Chaste_COVERAGE ON)
    endif()
    # Profiling
    option(Chaste_PROFILE_GPERFTOOLS "Compile Chaste with gperftools profiling support" OFF)
    set(Chaste_PROFILE_GPERFTOOLS_CPUS 1 CACHE STRING "Number of CPUs for GPERFTOOLS profiling (default 1)")
    if (Chaste_PROFILE_GPERFTOOLS_CPUS GREATER 1)
        set(Chaste_PROFILE_GPERFTOOLS ON)
    endif()
    option(Chaste_PROFILE_GPROF "Compile Chaste with gprof profiling support" OFF)
    set(Chaste_PROFILE_GPROF_CPUS 1 CACHE STRING "Number of CPUs for GPROF profiling (default 1)")
    if (Chaste_PROFILE_GPROF_CPUS GREATER 1)
        set(Chaste_PROFILE_GPROF ON)
    endif()
    if (Chaste_PROFILE_GPROF AND Chaste_PROFILE_GPERFTOOLS)
        message(WARNING "Both Chaste_PROFILE_GPROF and Chaste_PROFILE_GPERFTOOLS = ON, using latter by default")
        set(Chaste_PROFILE_GPROF OFF)
    endif()
    if (Chaste_PROFILE_GPROF OR Chaste_PROFILE_GPERFTOOLS)
        set(Chaste_PROFILE_OUTPUT_DIR ${Chaste_BINARY_DIR}/profile)
        file(MAKE_DIRECTORY ${Chaste_PROFILE_OUTPUT_DIR})
    endif()
    if (Chaste_COVERAGE OR Chaste_MEMORY_TESTING OR Chaste_PROFILE_GPROF OR Chaste_PROFILE_GPERFTOOLS)
        set(CMAKE_BUILD_TYPE "Debug")
    endif()
endif()
include(ChasteCompilerFlags)

include(ChasteMacros)

set(Chaste_NUM_CPUS_TEST 1 CACHE STRING  "Number of cpus to use when running tests.")


option(Chaste_USE_VTK "Compile Chaste with VTK support" ON)
option(Chaste_USE_CVODE "Compile Chaste with CVODE support" ON)

if (NOT (WIN32 OR CYGWIN))
    option(Chaste_USE_XERCES "Compile Chaste with XERCES and XSD support" ON)
else()
    option(Chaste_USE_XERCES "Compile Chaste with XERCES and XSD support" OFF)
endif()

option(Chaste_USE_PETSC_PARMETIS "Prefer to compile Chaste with PARMETIS library used by PETSc" ON)
option(Chaste_USE_PETSC_HDF5 "Prefer to compile Chaste with HDF5 library used by PETSc" ON)

option(Chaste_UPDATE_PROVENANCE "Update build timestamp. Disable to prevent re-linking of all Chaste libraries" ON)

option(RUN_TESTS "This option simply runs Chaste tests. You should also set the test family." OFF)
set(TEST_FAMILY "Continuous" CACHE STRING "The name of the test family, e.g, Continuous, Failing, Nightly, Parallel etc.")
set(TestPackTypes "Continuous;Failing;Nightly;Parallel;Production;Weekly;Profile;ProfileAssembly;ExtraSimulations")

if(RUN_TESTS)
	list(FIND TestPackTypes ${TEST_FAMILY} found)
	if(found EQUAL -1)
		message(FATAL_ERROR "Test family ${TEST_FAMILY} does not exist. Must be one of ${TestPackTypes}. Aborting.")
	else(found EQUAL -1)
		#get date and time, to append to test result filename
		execute_process(COMMAND cmd /c echo %DATE% %TIME%
			WORKING_DIRECTORY ${CMAKE_BINARY_DIR}
			OUTPUT_VARIABLE date_time
		)
		string(REGEX REPLACE "[:/. \n]" "_" date_time "${date_time}")
		# Note: set 6 minute (360s) timeout for each test
		execute_process(COMMAND ctest -C Debug --output-on-failure -O ${TEST_FAMILY}TestOutputs_${date_time}.txt --timeout 360 -L ${TEST_FAMILY}
		WORKING_DIRECTORY ${CMAKE_BINARY_DIR}
		OUTPUT_VARIABLE t_out
		RESULT_VARIABLE t_res
		ERROR_VARIABLE t_err
		)
		message("STDOUT______________\n${t_out}")
		message("STDERR______________\n${t_err}")
	endif(found EQUAL -1)
endif(RUN_TESTS)

if (WIN32 OR CYGWIN)
	option(Chaste_AUTO_INSTALL_DEPS
		"Set whether we will automatically download and install Chaste dependences (windows-only option). ON by default"
		ON)
endif()


#Set whether this is a statically or dynamically-linked build
if (WIN32 OR CYGWIN)
option(BUILD_SHARED_LIBS
    "Set whether we are set whether to generate dynamic-linked libraries. OFF by default"
    OFF)
else()
option(BUILD_SHARED_LIBS
    "Set whether we are set whether to generate dynamic-linked libraries. ON by default"
    ON)
endif()

option(Chaste_ENABLE_TESTING "Enable Chaste Testing" ON)
option(Chaste_INSTALL_TESTS "Install Chaste Testing infrastructure" OFF)

set(Chaste_PYCML_EXTRA_ARGS "" CACHE STRING "Add any extra arguments for PyCML here")

#Some Chaste-specific #defines
add_definitions(-DCHASTE_CMAKE)

if(WIN32 OR CYGWIN)
    add_definitions(-D_WIN64 -D_AMD64_)
    # Ensure M_PI is always defined in cmath
    add_definitions(-D_USE_MATH_DEFINES)
endif(WIN32 OR CYGWIN)


################################
#  FIND THIRD PARTY LIBRARIES  #
################################

message("\n####################################")
message("# Finding libraries")
message("####################################\n")

set(Chaste_INCLUDES ${CMAKE_CURRENT_SOURCE_DIR})
set(Chaste_LINK_LIBRARIES "")

# Check prereqs
if (Chaste_COVERAGE)
    FIND_PROGRAM( GCOV_PATH gcov )
    FIND_PROGRAM( LCOV_PATH lcov )
    FIND_PROGRAM( GENHTML_PATH genhtml )
    FIND_PROGRAM( GCOVR_PATH gcovr PATHS ${CMAKE_SOURCE_DIR}/tests)

    IF(NOT GCOV_PATH)
        MESSAGE(FATAL_ERROR "gcov not found! Aborting...")
    ENDIF() # NOT GCOV_PATH

    IF(NOT LCOV_PATH)
		MESSAGE(FATAL_ERROR "lcov not found! Aborting...")
	ENDIF() # NOT LCOV_PATH

	IF(NOT GENHTML_PATH)
		MESSAGE(FATAL_ERROR "genhtml not found! Aborting...")
	ENDIF() # NOT GENHTML_PATH
endif()


################################
####  Gperftools
################################
if (Chaste_PROFILE_GPERFTOOLS)
    find_package(Gperftools REQUIRED)
    list(APPEND Chaste_LINK_LIBRARIES "-Wl,--no-as-needed ${GPERFTOOLS_PROFILER} -Wl,--as-needed")
endif()

#Gprof executable
if (Chaste_PROFILE_GPROF)
    find_file(GPROF_EXECUTABLE gprof DOC "Gprof code profiler")
    if (GPROF_EXECUTABLE)
        message("Found GPROF_EXECUTABLE = ${GPROF_EXECUTABLE}")
    else()
        message(FATAL_ERROR "Cannot find Gprof executable for profiling")
    endif()
endif()


################################
####  Find Valgrind
################################
if (Chaste_MEMORY_TESTING)
    find_package(Valgrind REQUIRED)
    if(NOT (${Chaste_NUM_CPUS_TEST} EQUAL 1))
        message(WARNING "Memory testing is turned on (Chaste_MEMORY_TESTING=ON) but you are trying to setup testing in parallel. Please set Chaste_NUM_CPUS_TEST to 1 for memory testing. Configuration and generation of tests will continue, but all tests will be run in serial")
    endif()
endif()


################################
####  Find Python
################################
find_package(PythonInterp REQUIRED)

if (Chaste_ENABLE_TESTING AND Chaste_ACCEPTANCE)
    find_package(TextTest)
    if (NOT TEXTTEST_FOUND)
        message(WARNING "Texttest not found, turning off acceptance tests")
    endif()
endif()

if(Chaste_AUTO_INSTALL_DEPS)
	set(Chaste_DEPS_ROOT_DIR "${Chaste_BINARY_DIR}/../install/third_party_libs" CACHE PATH "Root directory for installed third party libraries")
	  FILE(GLOB children RELATIVE ${Chaste_DEPS_ROOT_DIR} ${Chaste_DEPS_ROOT_DIR}/*)
	foreach(subdir ${children})
		if(IS_DIRECTORY ${Chaste_DEPS_ROOT_DIR}/${subdir})
			if (${subdir} MATCHES ".*boost.*" AND NOT BOOST_ROOT)
				set(BOOST_ROOT "${Chaste_DEPS_ROOT_DIR}/${subdir}")
			#elseif (${subdir} MATCHES ".*petsc.*" AND NOT ENV{PETSC_DIR})
			#	set(ENV{PETSC_DIR} "${Chaste_DEPS_ROOT_DIR}/${subdir}")
			#	set(PETSC_ARCH "")
			elseif (${subdir} MATCHES ".*vtk.*" AND NOT VTK_DIR)
				set(VTK_DIR "${Chaste_DEPS_ROOT_DIR}/${subdir}/lib/vtk-5.8")
			elseif (${subdir} MATCHES ".*sundials.*" AND NOT ENV{SUNDIALS_ROOT})
				set(ENV{SUNDIALS_ROOT} "${Chaste_DEPS_ROOT_DIR}/${subdir}")
			elseif (${subdir} MATCHES ".*hdf5.*" AND NOT ENV{HDF5_ROOT})
				set(ENV{HDF5_ROOT} "${Chaste_DEPS_ROOT_DIR}/${subdir}")
			endif()
		endif()
	endforeach()
endif()


################################
####  Find VTK
################################
if (Chaste_USE_VTK)
    # First pass will identify the version number
    find_package(VTK REQUIRED)
    message("-- VTK version: ${VTK_MAJOR_VERSION}.${VTK_MINOR_VERSION}")

    # Depending on the VTK version, we need different components. 5.x require the following
    if(VTK_MAJOR_VERSION EQUAL 5)
        find_package(VTK COMPONENTS vtkIO vtkCommon vtkGraphics z REQUIRED)
    # 6.0 and 6.1 require the following
    elseif( (VTK_MAJOR_VERSION EQUAL 6) AND (VTK_MINOR_VERSION LESS 2) )
        find_package(VTK COMPONENTS vtkCommonCore vtkCommonDataModel vtkFiltersCore vtkFiltersGeneral vtkFiltersGeneric
                                    vtkFiltersGeometry vtkFiltersModeling vtkFiltersSources vtkIOCore vtkIOGeometry
                                    vtkIOLegacy vtkIOXML REQUIRED)
    # 6.2 and up, up to and including 7.1, require the following
    else()
        find_package(VTK COMPONENTS vtkCommonCore vtkCommonDataModel vtkFiltersCore vtkFiltersGeneral vtkFiltersGeneric
                                    vtkFiltersGeometry vtkFiltersModeling vtkFiltersSources vtkIOCore vtkIOGeometry
                                    vtkIOLegacy vtkIOParallelXML vtkIOXML REQUIRED)
    endif()

    add_definitions(-DCHASTE_VTK)
endif()


################################
####  Find Boost
################################
add_definitions( -DBOOST_ALL_NO_LIB )
set( Boost_USE_STATIC_RUNTIME ON) 
if(BUILD_SHARED_LIBS)
	set( Boost_USE_STATIC_LIBS OFF) 
else()
	set( Boost_USE_STATIC_LIBS ON) 
endif()
find_package(Boost COMPONENTS filesystem system serialization program_options REQUIRED)
list(APPEND Chaste_INCLUDES "${Boost_INCLUDE_DIR}")
list(APPEND Chaste_LINK_LIBRARIES "${Boost_LIBRARIES}")


################################
####  Find PETSc
################################
find_package(PETSc REQUIRED)
list(APPEND Chaste_LINK_LIBRARIES "${PETSC_LIBRARIES}")


################################
####  Find HDF5
################################
# If we're using PETSc's HDF5 (ON by default, for more reliable MPI compatibility), we override HDF5_ROOT accordingly
if (Chaste_USE_PETSC_HDF5)
    if (EXISTS "${PETSC_DIR}/${PETSC_ARCH}/bin/h5diff")
        set(ENV{HDF5_ROOT} "${PETSC_DIR}/${PETSC_ARCH}")

        # Find the HDF5_C_COMPILER_EXECUTABLE to help the find_package call (else the system HDF5 will be found)
        find_program( HDF5_C_COMPILER_EXECUTABLE
                NAMES h5pcc h5cc
                HINTS ENV HDF5_ROOT
                PATH_SUFFIXES bin Bin
                DOC "HDF5 Wrapper compiler.  Used only to detect HDF5 compile flags." )
    else()
        message("-- No HDF5 found in ${PETSC_DIR}/${PETSC_ARCH}: looking for system HDF5 instead")
    endif()
endif()

find_package(HDF5 REQUIRED)

# Chaste requires a parallel HDF5 library
if (NOT HDF5_IS_PARALLEL)
    message(SEND_ERROR "Hdf5 library found was not build with --enable-parallel, use the HDF5_ROOT environment variable to specify a parallel hdf5 library. Note: include dirs are ${HDF5_INCLUDE_DIRS} and libraries are ${HDF5_LIBRARIES}")
endif()
list(APPEND Chaste_INCLUDES "${HDF5_INCLUDE_DIRS}")

# for some reason the CMake in Homebrew returns a NOTFOUND entry in the Hdf5 libraries
foreach(dir ${HDF5_LIBRARIES})
    if (dir)
        list(APPEND Chaste_LINK_LIBRARIES "${dir}")
    endif()
endforeach()

# put petsc includes after hdf5 includes or else the hdf5 headers 
# in the petsc include dir will clobber those chosen on FindHdf5.cmake
list(APPEND Chaste_INCLUDES "${PETSC_INCLUDES}")


################################
####  Find MPI
################################
if (PETSC_COMPILER)
    string(REPLACE mpicc mpicxx MPI_CXX_COMPILER ${PETSC_COMPILER})
endif()

if (PETSC_MPIEXEC)
    if (IS_ABSOLUTE ${PETSC_MPIEXEC})
        set(MPIEXEC ${PETSC_MPIEXEC})
    else()
        find_program(MPIEXEC ${PETSC_MPIEXEC})
    endif()
endif()
find_package(MPI REQUIRED)
SET( CMAKE_CXX_FLAGS  "${CMAKE_CXX_FLAGS} ${MPI_CXX_COMPILE_FLAGS}" )
SET( CMAKE_C_FLAGS  "${CMAKE_C_FLAGS} ${MPI_C_COMPILE_FLAGS}" )
SET( CMAKE_EXE_LINKER_FLAGS  "${CMAKE_EXE_LINKER_FLAGS} ${MPI_CXX_LINK_FLAGS}" )
list(APPEND Chaste_INCLUDES "${MPI_CXX_INCLUDE_PATH}")

if (Chaste_MEMORY_TESTING)
    get_filename_component(openmpi_supp_path ${MPIEXEC} PATH)
    get_filename_component(openmpi_supp_path ${openmpi_supp_path} PATH)
    set(openmpi_supp_path "${openmpi_supp_path}/share/openmpi/openmpi-valgrind.supp")
    set(Chaste_MEMORY_TESTING_SUPPS "--suppressions=${Chaste_SOURCE_DIR}/chaste.supp")
    set(Chaste_MEMORY_TESTING_SUPPS "${Chaste_MEMORY_TESTING_SUPPS} --suppressions=${Chaste_SOURCE_DIR}/chaste-lucid.supp")
    if (EXISTS ${openmpi_supp_path})
        set(Chaste_MEMORY_TESTING_SUPPS "${Chaste_MEMORY_TESTING_SUPPS} --suppressions=${openmpi_supp_path}")
    endif()
endif()


################################
####  Find ParMETIS and METIS
################################
# If we're using PETSc's ParMETIS (ON by default, for more reliable MPI compatibility), override PARMETIS_ROOT accordingly
if (Chaste_USE_PETSC_PARMETIS)
    if (EXISTS "${PETSC_DIR}/${PETSC_ARCH}/include/parmetis.h")
        set(PARMETIS_ROOT "${PETSC_DIR}/${PETSC_ARCH}")
    else()
        message("-- No ParMETIS found in ${PETSC_DIR}/${PETSC_ARCH}: looking for system ParMETIS instead")
    endif()
endif()
find_package(ParMETIS REQUIRED)
list(APPEND Chaste_LINK_LIBRARIES "${PARMETIS_LIBRARIES}")


################################
####  Find Sundials
################################
if (Chaste_USE_CVODE)
    if(BUILD_SHARED_LIBS)
	    set(SUNDIALS_USE_STATIC_LIBRARIES OFF)
    else()
	    set(SUNDIALS_USE_STATIC_LIBRARIES ON)
    endif()
    find_package(SUNDIALS COMPONENTS sundials_cvode sundials_nvecserial REQUIRED)
    list(APPEND Chaste_INCLUDES "${SUNDIALS_INCLUDE_DIRS}")
    #chaste_add_libraries(Chaste_LINK_LIBRARIES Chaste_THIRD_PARTY_STATIC_LIBRARIES Chaste_LINK_LIBRARIES)
    list(APPEND Chaste_LINK_LIBRARIES "${SUNDIALS_LIBRARIES}")
    add_definitions(-DCHASTE_CVODE)
    math(EXPR Chaste_SUNDIALS_VERSION "${SUNDIALS_VERSION_MAJOR}*10000 + ${SUNDIALS_VERSION_MINOR}*100 + ${SUNDIALS_VERSION_SUBMINOR}")
    add_definitions(-DCHASTE_SUNDIALS_VERSION=${Chaste_SUNDIALS_VERSION})
endif()


# ParMETIS and Sundials might need MPI, so add MPI libraries after these
#chaste_add_libraries(MPI_CXX_LIBRARIES Chaste_THIRD_PARTY_STATIC_LIBRARIES Chaste_LINK_LIBRARIES)
list(APPEND Chaste_LINK_LIBRARIES "${MPI_CXX_LIBRARIES}")

# make sure VTK libraries added after HDF5 so VTK's link with HDF5 isn't used
if (Chaste_USE_VTK)
    list(APPEND Chaste_INCLUDES "${VTK_INCLUDE_DIRS}")
    list(APPEND Chaste_LINK_LIBRARIES "${VTK_LIBRARIES}")
endif()


################################
####  Find Xerces and XSD
################################
if (Chaste_USE_XERCES)
	find_package(Xerces REQUIRED)
	find_package(XSD REQUIRED)
	list(APPEND Chaste_INCLUDES "${XERCESC_INCLUDE}" "${XSD_INCLUDE_DIRS}")
    list(APPEND Chaste_LINK_LIBRARIES "${XERCESC_LIBRARY}")
    add_definitions(-DCHASTE_XERCES)
endif()

add_definitions(-DTRILIBRARY -DTETLIBRARY -DANSI_DECLARATORS)

set(CXXTEST_INCLUDES "${Chaste_BINARY_DIR}/cxxtest")
set(CXXTEST_PYTHON_TESTGEN_EXECUTABLE ${CXXTEST_INCLUDES}/cxxtestgen.py)

if (WIN32 OR CYGWIN)
	#MS Includes
	set(MS_MPI_INCLUDES "C:/MS_HPC_PACK_2012/Inc" CACHE PATH "Path to MS HPC Pack header files.")
	set(WINDOWS_SDK "C:/Program Files (x86)/Microsoft SDKs/Windows/v7.1A/Include" CACHE PATH "Path to Windows SDK headers.")
	set(WINDOWS_KITS "C:/Program Files (x86)/Windows Kits/8.0/Include" CACHE PATH "Path to Windows kits headers.")

	if(MSVC11)
		set(VS_11_INCLUDES "C:/Program Files (x86)/Microsoft Visual Studio 11.0/VC/include" CACHE PATH "You are compiling with MSVC 2012. Set Visual Studio 11 header files.")
		set(VS_INCLUDES "${VS_11_INCLUnstalled libvtk-java and libvtk5-qt4-devDES}")
	endif(MSVC11)

	if(MSVC10)
		set(VS_10_INCLUDES "C:/Program Files (x86)/Microsoft Visual Studio 10.0/VC/include" CACHE PATH "You are compiling with MSVC 2010. Set Visual Studio 10 header files.")
	set(VS_INCLUDES "${VS_10_INCLUDES}")
endif(MSVC10)

list(APPEND Chaste_INCLUDES "${WINDOWS_SDK}" "${VS_INCLUDES}" "${MS_MPI_INCLUDES}")

endif(WIN32 OR CYGWIN)

if(Chaste_ENABLE_TESTING)
    enable_testing()
    list(APPEND CMAKE_INCLUDE_PATH "${Chaste_SOURCE_DIR}/cxxtest")
    find_package(CxxTest)
endif()

###########################################
# SETUP AVAILABLE COMPONENTS AND PROJECTS #
###########################################

message("\n####################################")
message("# Configuring components")
message("####################################\n")

# List the available Chaste components
set(Chaste_COMPONENTS global io linalg mesh ode pde continuum_mechanics cell_based crypt)
if (NOT (WIN32 OR CYGWIN))
    set(Chaste_COMPONENTS ${Chaste_COMPONENTS} lung heart)
endif()

# Find any projects
file(GLOB potential_dirs RELATIVE "${Chaste_SOURCE_DIR}/projects" "${Chaste_SOURCE_DIR}/projects/*")
set(Chaste_PROJECTS "")
foreach(potential_dir ${potential_dirs})
    if (IS_DIRECTORY "${Chaste_SOURCE_DIR}/projects/${potential_dir}")
        # test for CMakeLists.txt file
        if (EXISTS "${Chaste_SOURCE_DIR}/projects/${potential_dir}/CMakeLists.txt")
            list(APPEND Chaste_PROJECTS "${potential_dir}")
            set(Chaste_ENABLE_project_${potential_dir}_INSTALL OFF CACHE BOOL "Install ${project} along with standard Chaste libraries.")
        else()
            message(WARNING "No CMakeLists.txt file found in project directory ${Chaste_SOURCE_DIR}/projects/${potential_dir}. This project will not be built")
        endif()
    endif ()
endforeach(potential_dir ${potential_dirs})

####################################
# setup tutorial generation target #
####################################

add_custom_target(tutorials)

#################################################
# setup test pack and component testing targets #
#################################################

set(Chaste_ALL_LIBRARIES "")
if (Chaste_ENABLE_TESTING) 
    foreach(type ${TestPackTypes})
        add_custom_target(${type})
    endforeach()

    foreach(component ${Chaste_COMPONENTS})
        # ${component} target will build library and tests
        add_custom_target(${component})
        # chaste_${component} is the actual library target
        list(APPEND Chaste_ALL_LIBRARIES chaste_${component})
    endforeach()

    foreach(project ${Chaste_PROJECTS})
        # project_${project} target will build library and tests
        add_custom_target(project_${project})
        # chaste_project_${project} target is the actual library target
        if (Chaste_ENABLE_project_${project}_INSTALL)
            list(APPEND Chaste_ALL_LIBRARIES chaste_project_${project})
        endif()
    endforeach()

    add_custom_target(core)
endif()

#######################################################
# SETUP COMPONENT DEPENDANCIES AND HEADER DIRECTORIES #
#######################################################

# Specify which other components each depends on.
# This information is used to set up CMake dependencies, include search paths and libraries to link against.
set(Chaste_DEPENDS_global "")
set(Chaste_DEPENDS_io global)
set(Chaste_DEPENDS_linalg global)
set(Chaste_DEPENDS_mesh linalg global)
set(Chaste_DEPENDS_ode linalg io global)
set(Chaste_DEPENDS_pde ode mesh linalg io global)
set(Chaste_DEPENDS_cell_based pde ode mesh linalg io global)
set(Chaste_DEPENDS_crypt cell_based pde ode mesh linalg io global)
set(Chaste_DEPENDS_continuum_mechanics pde ode mesh linalg io global)
set(Chaste_DEPENDS_heart ${Chaste_DEPENDS_continuum_mechanics} continuum_mechanics)
set(Chaste_DEPENDS_lung ${Chaste_DEPENDS_continuum_mechanics} continuum_mechanics)
set(Chaste_DEPENDS_core global io linalg mesh ode pde continuum_mechanics)

# Set dependencies to core target
add_dependencies(core ${Chaste_DEPENDS_core})

foreach(component ${Chaste_COMPONENTS})
    set(Chaste_${component}_SOURCE_DIR "${CMAKE_CURRENT_SOURCE_DIR}/${component}/src")
    header_dirs(${Chaste_${component}_SOURCE_DIR} Chaste_${component}_SOURCE_INCLUDE_DIRS)
    cellml_dirs(${Chaste_${component}_SOURCE_DIR} Chaste_${component}_CELLML_DIRS)
endforeach(component)

foreach(project ${Chaste_PROJECTS})
    set(Chaste_project_${project}_SOURCE_DIR "${CMAKE_CURRENT_SOURCE_DIR}/projects/${project}/src")
    header_dirs(${Chaste_project_${project}_SOURCE_DIR} Chaste_project_${project}_SOURCE_INCLUDE_DIRS)
    cellml_dirs(${Chaste_project_${project}_SOURCE_DIR} Chaste_project_${project}_CELLML_DIRS)
endforeach(project)

# for now, assume only heart has xsd files
set(Chaste_heart_XSD_DIRS ${Chaste_heart_SOURCE_DIR}/io)

# generate include dirs
foreach(component ${Chaste_COMPONENTS})
    set(Chaste_${component}_INCLUDE_DIRS ${Chaste_${component}_SOURCE_INCLUDE_DIRS})
    foreach(dir ${Chaste_${component}_CELLML_DIRS} ${Chaste_${component}_XSD_DIRS})
        file(RELATIVE_PATH rel_dir "${Chaste_SOURCE_DIR}" "${dir}")
        list(APPEND Chaste_${component}_INCLUDE_DIRS ${Chaste_BINARY_DIR}/${rel_dir})
    endforeach()
endforeach()

foreach(project ${Chaste_PROJECTS})
    set(Chaste_project_${project}_INCLUDE_DIRS ${Chaste_project_${project}_SOURCE_INCLUDE_DIRS})
    foreach(dir ${Chaste_project_${project}_CELLML_DIRS})
        file(RELATIVE_PATH rel_dir "${Chaste_SOURCE_DIR}" "${dir}")
        list(APPEND Chaste_project_${project}_INCLUDE_DIRS ${Chaste_BINARY_DIR}/${rel_dir})
    endforeach()
endforeach()

set(Chaste_PYTHON_DIR "${Chaste_SOURCE_DIR}/python")

#####################################
#  SETUP CONFIG FOR IN-TREE BUILDS  #
#####################################

configure_file(${Chaste_SOURCE_DIR}/cmake/Config/ChasteConfig.cmake.in
    "${Chaste_BINARY_DIR}/ChasteConfig.cmake" @ONLY)

set(Chaste_DIR ${Chaste_BINARY_DIR})

####################
# BUILD COMPONENTS #
####################

foreach(component ${Chaste_COMPONENTS})
    # Build each component as a project
    add_subdirectory(${component})
endforeach(component)

####################
#  BUILD MAIN APPS #
####################

#note, heart not supported in windows
if (NOT (WIN32 OR CYGWIN))
    add_subdirectory(apps)
endif()

####################
# RUN PYTHON TESTS #
####################

if (Chaste_ENABLE_TESTING) 
    add_subdirectory(python/test)
endif()

####################
#  BUILD PROJECTS  #
####################

foreach(projectName ${Chaste_PROJECTS})
    add_subdirectory(projects/${projectName})
endforeach(projectName)

########################################
# EXPORT CONFIG FOR OUT-OF-TREE BUILDS #
########################################

export(PACKAGE Chaste)

export(TARGETS ${Chaste_ALL_LIBRARIES} 
    FILE "${Chaste_BINARY_DIR}/ChasteTargets.cmake"
    #added in 2.8.12, need this?    EXPORT_LINK_INTERFACE_LIBRARIES 
    )

# Configure file for install dir
set(EXPORT_Chaste_PYTHON_DIR "\${Chaste_CMAKE_DIR}/python")
foreach(component ${Chaste_COMPONENTS})
    set(EXPORT_Chaste_${component}_INCLUDE_DIRS "")
    foreach(dir ${Chaste_${component}_SOURCE_INCLUDE_DIRS} ${Chaste_${component}_CELLML_DIRS} ${Chaste_${component}_XSD_DIRS})
        file(RELATIVE_PATH rel_dir "${Chaste_SOURCE_DIR}/${component}/src" "${dir}")
        list(APPEND EXPORT_Chaste_${component}_INCLUDE_DIRS "\${Chaste_CMAKE_DIR}/../../include/chaste/${component}/${rel_dir}")
    endforeach()
endforeach(component)


set(EXPORT_Chaste_ADDITIONAL_PROJECTS "")
foreach(project ${Chaste_PROJECTS})
    if (Chaste_ENABLE_project_${project}_INSTALL)
        set(EXPORT_Chaste_ADDITIONAL_PROJECTS "${EXPORT_Chaste_ADDITIONAL_PROJECTS}\n\tset(Chaste_project_${project}_INCLUDE_DIRS ${Chaste_project_${project}_INCLUDE_DIRS})")
    endif()
endforeach()

configure_file(${Chaste_SOURCE_DIR}/cmake/Config/ChasteConfig.cmake.in
    "${Chaste_BINARY_DIR}${CMAKE_FILES_DIRECTORY}/ChasteConfig.cmake" @ONLY)

# Configure file for build dir
set(EXPORT_Chaste_PYTHON_DIR "${Chaste_PYTHON_DIR}")
foreach(component ${Chaste_COMPONENTS})
    set(EXPORT_Chaste_${component}_INCLUDE_DIRS ${Chaste_${component}_INCLUDE_DIRS})
endforeach(component)

configure_file(${Chaste_SOURCE_DIR}/cmake/Config/ChasteConfig.cmake.in
    "${Chaste_BINARY_DIR}/ChasteConfig.cmake" @ONLY)

file(COPY ${Chaste_SOURCE_DIR}/cmake/Modules/ChasteMacros.cmake 
    DESTINATION ${Chaste_BINARY_DIR}/cmake/Modules)

file(COPY ${Chaste_SOURCE_DIR}/cmake/Modules/ChasteRunTestAndPostProcess.cmake
    DESTINATION ${Chaste_BINARY_DIR}/cmake/Modules)

file(COPY ${Chaste_SOURCE_DIR}/python
    DESTINATION ${Chaste_BINARY_DIR})

file(COPY ${Chaste_SOURCE_DIR}/cxxtest
    DESTINATION ${Chaste_BINARY_DIR})


install(FILES
    "${Chaste_BINARY_DIR}${CMAKE_FILES_DIRECTORY}/ChasteConfig.cmake"
#    "${Chaste_BINARY_DIR}/ChasteTargets.cmake"
    DESTINATION lib/chaste
    COMPONENT Config)

install(FILES
    "${Chaste_BINARY_DIR}/cmake/Modules/ChasteMacros.cmake"
    "${Chaste_BINARY_DIR}/cmake/Modules/ChasteRunTestAndPostProcess.cmake"
    DESTINATION lib/chaste/cmake/Modules
    COMPONENT Config)

# CxxTest folder
install(DIRECTORY ${Chaste_BINARY_DIR}/cxxtest
    DESTINATION lib/chaste
    USE_SOURCE_PERMISSIONS
    COMPONENT CxxTest)

# Python folder
install(DIRECTORY ${Chaste_BINARY_DIR}/python
    DESTINATION lib/chaste
    USE_SOURCE_PERMISSIONS
    COMPONENT Python)

# libraries
install(EXPORT chaste-targets 
        DESTINATION lib/chaste
        FILE ChasteTargets.cmake
        #EXPORT_LINK_INTERFACE_LIBRARIES
        COMPONENT ChasteTargets
        )


####################
#    COVERAGE      #
####################

if (Chaste_COVERAGE)

    # Remove all gcno files in subdirectories of the ${Chaste_BINARY_DIR}, to prevent
    # "*.gcno: reached unexpected end of file" errors when source files change between testing.
    file(GLOB_RECURSE gcno_files ${Chaste_BINARY_DIR}/*.gcno)
    foreach(gcno_file ${gcno_files})
        file(REMOVE ${gcno_file})
    endforeach()
    unset(gcno_files)

    # Run ctest with a low priority (+15)
    set(NICE_COMMAND nice)
    set(NICENESS -n-15)
    set(CTEST_COMMAND ctest)
    set(CTEST_COMMAND ctest)
    set(_outputname coverage)
	ADD_CUSTOM_TARGET(coverage

		# Cleanup lcov
		${LCOV_PATH} --directory . --zerocounters

		# Run tests
        COMMAND ${NICE_COMMAND} ${NICENESS} ${CTEST_COMMAND} "-L" "Continuous" "--output-on-failure"
        COMMAND ${NICE_COMMAND} ${NICENESS} ${CTEST_COMMAND} "-L" "Parallel" "--output-on-failure"

        # Capturing lcov counters and generating report
        COMMAND ${LCOV_PATH} --config-file ${Chaste_SOURCE_DIR}/cmake/Config/lcovrc --directory . --capture --output-file ${_outputname}.info
        COMMAND ${LCOV_PATH} --config-file ${Chaste_SOURCE_DIR}/cmake/Config/lcovrc --remove ${_outputname}.info /home/bob/petsc* /usr/* */fortests/* */test/* */3rdparty/* Debug/* cxxtest/* --output-file ${_outputname}.info.cleaned
        set(_page_title "\"Chaste Coverage Results for commit ${Chaste_REVISION}\"")
        COMMAND ${GENHTML_PATH} --title "${_page_title}" --config-file ${Chaste_SOURCE_DIR}/cmake/Config/lcovrc --no-function-coverage -o ${_outputname} ${_outputname}.info.cleaned
        COMMAND ${CMAKE_COMMAND} -E remove ${_outputname}.info ${_outputname}.info.cleaned
        COMMAND ${PYTHON_EXECUTABLE} "${Chaste_SOURCE_DIR}/cmake/process_coverage_output.py" "${_outputname}"
        
        DEPENDS Continuous Parallel
        WORKING_DIRECTORY ${Chaste_BINARY_DIR}
		COMMENT "Resetting code coverage counters to zero.\nProcessing code coverage counters and generating report."
        VERBATIM
	)

	# Show info where to find the report
	ADD_CUSTOM_COMMAND(TARGET coverage POST_BUILD
		COMMAND ;
		COMMENT "Open ./${_outputname}/index.html in your browser to view the coverage report."
	)
endif()

####################
#     Doxygen      #
####################

add_custom_target(doxygen
    COMMAND ${PYTHON_EXECUTABLE} "${Chaste_SOURCE_DIR}/cmake/run-doxygen.py" "${Chaste_SOURCE_DIR}" 
                                "${Chaste_BINARY_DIR}/doxygen" "${Chaste_REVISION}"
    WORKING_DIRECTORY ${Chaste_BINARY_DIR}
    COMMENT "Generating Doxygen documentation"
    VERBATIM)

add_custom_target(doxygen_coverage
    COMMAND ${PYTHON_EXECUTABLE} "${Chaste_SOURCE_DIR}/cmake/run-doxygen.py" "${Chaste_SOURCE_DIR}" 
                                "${Chaste_BINARY_DIR}/doxygen_coverage" "${Chaste_REVISION}" "True"
    WORKING_DIRECTORY ${Chaste_BINARY_DIR}
    COMMENT "Checking Doxygen coverage"
    VERBATIM)

####################
#  MEMORY TESTING  #
####################

if (Chaste_MEMORY_TESTING)
    # Run ctest with a low priority (+15)
    set(NICE_COMMAND nice)
    set(NICENESS -n15)
    set(CTEST_COMMAND ctest)
    add_custom_target(memtest
        COMMAND ${NICE_COMMAND} ${NICENESS} ${CTEST_COMMAND} "-j${Chaste_MEMORY_TESTING_CPUS}" "-L" Continuous "--output-on-failure"
        COMMAND ${PYTHON_EXECUTABLE} "${Chaste_SOURCE_DIR}/cmake/process_valgrind_output.py" "${Chaste_MEMORY_TESTING_OUTPUT_DIR}"
        DEPENDS Continuous
        WORKING_DIRECTORY ${Chaste_BINARY_DIR}
        VERBATIM)
endif()

####################
#     Profiling    #
####################

if (Chaste_PROFILE_GPROF OR Chaste_PROFILE_GPERFTOOLS)
    if (Chaste_PROFILE_GPERFTOOLS)
        set(extension svg)
        set(NUM_CPUS ${Chaste_PROFILE_GPERFTOOLS_CPUS})
    else()
        set(extension gmon)
        set(NUM_CPUS ${Chaste_PROFILE_GPROF_CPUS})
    endif()

    # Run ctest with a neutral priority (0): buildbot doesn't have permission to set higher priorities
    set(NICE_COMMAND nice)
    set(NICENESS -n0)
    set(CTEST_COMMAND ctest)
    add_custom_target(profile
        COMMAND ${NICE_COMMAND} ${NICENESS} ${CTEST_COMMAND} "-j${NUM_CPUS}" "-L" "^Profile_" "--output-on-failure"
        COMMAND ${PYTHON_EXECUTABLE} "${Chaste_SOURCE_DIR}/cmake/process_profile.py" "${Chaste_PROFILE_OUTPUT_DIR}" ${extension}
        DEPENDS Profile
        WORKING_DIRECTORY ${Chaste_BINARY_DIR}
        VERBATIM)
endif()

##############################
#     Infrastructure Tests   #
##############################


add_custom_target(infrastructure
    COMMAND ${PYTHON_EXECUTABLE} ${Chaste_SOURCE_DIR}/python/infra/CheckForCopyrights.py
    COMMAND ${PYTHON_EXECUTABLE} ${Chaste_SOURCE_DIR}/python/infra/CheckForDuplicateFileNames.py
    COMMAND ${PYTHON_EXECUTABLE} ${Chaste_SOURCE_DIR}/python/infra/CheckForOrphanedTests.py
    COMMAND ${PYTHON_EXECUTABLE} ${Chaste_SOURCE_DIR}/python/infra/CheckSchemas.py

    WORKING_DIRECTORY ${Chaste_SOURCE_DIR}
    VERBATIM)


####################
#    PACKAGING     #
####################

set(CPACK_PACKAGE_NAME "${CMAKE_PROJECT_NAME}")
set(CPACK_PACKAGE_VENDOR "Computational Biology Group - Computer Science - University of Oxford")
set(CPACK_PACKAGE_CONTACT "Chaste Team <chaste-admin@maillist.ox.ac.uk>")
set(CPACK_PACKAGE_DESCRIPTION_SUMMARY "Chaste (Cancer, Heart and Soft Tissue Environment).")
set(CPACK_PACKAGE_DESCRIPTION  "
 Chaste is a general purpose simulation package aimed at multi-scale, 
 computationally demanding problems arising in biology and physiology. 
 Current functionality includes tissue and cell level electrophysiology, 
 discrete tissue modelling, and soft tissue modelling. The package is 
 being developed by a team mainly based in the Computational Biology Group 
 at Oxford University Computing Laboratory, and development draws on expertise
 from software engineering, high performance computing, mathematical modelling
 and scientific computing.
 .
 The main website for Chaste can be found at
 http://www.cs.ox.ac.uk/chaste
")
SET(CPACK_PACKAGE_VERSION_MAJOR "${Chaste_VERSION_MAJOR}")
SET(CPACK_PACKAGE_VERSION_MINOR "${Chaste_VERSION_MINOR}")
SET(CPACK_PACKAGE_VERSION_PATCH "${chaste_revision}")


set(CPACK_COMPONENT_Config_GROUP "config")
set(CPACK_COMPONENT_Config_DESCRIPTION "configuration files")
set(CPACK_COMPONENT_Config_DISPLAY_NAME "Config files")

set(CPACK_COMPONENT_Python_GROUP "python")
set(CPACK_COMPONENT_Python_DESCRIPTION "Support python files for Chaste project")
set(CPACK_COMPONENT_Python_DISPLAY_NAME "Python")

set(CPACK_COMPONENT_CxxTest_GROUP "cxxtest")
set(CPACK_COMPONENT_CxxTest_DESCRIPTION "Bundled CxxTest library (http://cxxtest.com/)")
set(CPACK_COMPONENT_CxxTest_DISPLAY_NAME "CxxTest")

foreach(component ${Chaste_COMPONENTS})
    set(CPACK_COMPONENT_${component}_libraries_GROUP "libraries")
    set(CPACK_COMPONENT_${component}_headers_GROUP "headers")
    set(CPACK_COMPONENT_${component}_headers_DESCRIPTION "C++ header files (.hpp) for Chaste component ${component}")

    if (BUILD_SHARED_LIBRARIES)
        set(CPACK_COMPONENT_${component}_libraries_DISPLAY_NAME "Dynamic Libraries")
        set(CPACK_COMPONENT_${component}_libraries_DESCRIPTION "Dynamic Libraries for Chaste component ${component}")
    else(BUILD_SHARED_LIBRARIES)
        set(CPACK_COMPONENT_${component}_libraries_DISPLAY_NAME "Static Libraries")
        set(CPACK_COMPONENT_${component}_libraries_DESCRIPTION "Static Libraries for Chaste component ${component}")
    endif(BUILD_SHARED_LIBRARIES)

    set(CPACK_COMPONENT_${component}_headers_DISPLAY_NAME "C++ Headers")

    if (Chaste_INSTALL_TESTS)
        set(CPACK_COMPONENT_${component}_tests_GROUP "tests")
        set(CPACK_COMPONENT_${component}_tests_DESCRIPTION "Test Suite (C++ headers and source files) for Chaste component ${component}")
        set(CPACK_COMPONENT_${component}_tests_DISPLAY_NAME "C++ Test Suite")
    endif()

    foreach(depend_component Chaste_DEPENDS_${component})
        set(CPACK_COMPONENT_${component}_headers_DEPENDS ${CPACK_COMPONENT_${component}_headers_DEPENDS} ${depend_component}_headers)
        set(CPACK_COMPONENT_${component}_libraries_DEPENDS ${CPACK_COMPONENT_${component}_libraries_DEPENDS} ${depend_component}_libraries)
        #set(CPACK_COMPONENT_${component}_tests_DEPENDS ${CPACK_COMPONENT_${component}_tests_DEPENDS} ${depend_component}_tests)
    endforeach(depend_component Chaste_DEPENDS_${component})

endforeach(component ${Chaste_COMPONENTS})



SET(CPACK_DEBIAN_PACKAGE_DEPENDS "cmake, g++, libopenmpi-dev, petsc-dev (>= 2.3.3-14), libhdf5-openmpi-dev, xsdcxx, libboost-serialization-dev, libboost-filesystem-dev, libparmetis-dev, libxerces-c3-dev, libsundials-serial-dev, libvtk5-dev, python-lxml, python-rdflib")
set(CPACK_DEBIAN_PACKAGE_RECOMMENDS "valgrind, libfltk1.1")
set(CPACK_DEBIAN_PACKAGE_SUGGESTS "libgoogle-perftools-dev, doxygen, graphviz, eclipse-cdt, gnuplot")
set(CPACK_DEBIAN_PACKAGE_PRIORITY extra)
set(CPACK_DEBIAN_PACKAGE_SECTION science)

# This must always be last!
include(CPack)<|MERGE_RESOLUTION|>--- conflicted
+++ resolved
@@ -32,10 +32,6 @@
 
 cmake_minimum_required(VERSION 2.8.12)
 
-<<<<<<< HEAD
-if(CMAKE_VERSION VERSION_LESS "3.1.3")
-    add_compile_options(-std=c++11)
-=======
 # This statement can be removed when cmake_minimum_required >= 3.0
 if(POLICY CMP0048)
     cmake_policy(SET CMP0048 NEW)
@@ -44,7 +40,10 @@
 # This statement can be removed when cmake_minimum_required >= 3.3
 if(POLICY CMP0062)
     cmake_policy(SET CMP0062 NEW)
->>>>>>> 6c7306e0
+endif()
+
+if(CMAKE_VERSION VERSION_LESS "3.1.3")
+    add_compile_options(-std=c++11)
 endif()
 
 set(CMAKE_MODULE_PATH ${CMAKE_MODULE_PATH} ${CMAKE_CURRENT_SOURCE_DIR}/cmake/Modules)
