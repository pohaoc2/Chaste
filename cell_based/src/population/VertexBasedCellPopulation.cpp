/*

Copyright (c) 2005-2017, University of Oxford.
All rights reserved.

University of Oxford means the Chancellor, Masters and Scholars of the
University of Oxford, having an administrative office at Wellington
Square, Oxford OX1 2JD, UK.

This file is part of Chaste.

Redistribution and use in source and binary forms, with or without
modification, are permitted provided that the following conditions are met:
 * Redistributions of source code must retain the above copyright notice,
   this list of conditions and the following disclaimer.
 * Redistributions in binary form must reproduce the above copyright notice,
   this list of conditions and the following disclaimer in the documentation
   and/or other materials provided with the distribution.
 * Neither the name of the University of Oxford nor the names of its
   contributors may be used to endorse or promote products derived from this
   software without specific prior written permission.

THIS SOFTWARE IS PROVIDED BY THE COPYRIGHT HOLDERS AND CONTRIBUTORS "AS IS"
AND ANY EXPRESS OR IMPLIED WARRANTIES, INCLUDING, BUT NOT LIMITED TO, THE
IMPLIED WARRANTIES OF MERCHANTABILITY AND FITNESS FOR A PARTICULAR PURPOSE
ARE DISCLAIMED. IN NO EVENT SHALL THE COPYRIGHT HOLDER OR CONTRIBUTORS BE
LIABLE FOR ANY DIRECT, INDIRECT, INCIDENTAL, SPECIAL, EXEMPLARY, OR
CONSEQUENTIAL DAMAGES (INCLUDING, BUT NOT LIMITED TO, PROCUREMENT OF SUBSTITUTE
GOODS OR SERVICES; LOSS OF USE, DATA, OR PROFITS; OR BUSINESS INTERRUPTION)
HOWEVER CAUSED AND ON ANY THEORY OF LIABILITY, WHETHER IN CONTRACT, STRICT
LIABILITY, OR TORT (INCLUDING NEGLIGENCE OR OTHERWISE) ARISING IN ANY WAY OUT
OF THE USE OF THIS SOFTWARE, EVEN IF ADVISED OF THE POSSIBILITY OF SUCH DAMAGE.

*/

#include "VertexBasedCellPopulation.hpp"
#include "Warnings.hpp"
#include "ShortAxisVertexBasedDivisionRule.hpp"
#include "StepSizeException.hpp"
#include "WildTypeCellMutationState.hpp"
#include "Cylindrical2dVertexMesh.hpp"
#include "SmartPointers.hpp"
#include "T2SwapCellKiller.hpp"
#include "ApoptoticCellProperty.hpp"
#include "CellPopulationElementWriter.hpp"
#include "VertexT1SwapLocationsWriter.hpp"
#include "VertexT2SwapLocationsWriter.hpp"
#include "VertexT3SwapLocationsWriter.hpp"
#include "AbstractCellBasedSimulation.hpp"

template<unsigned DIM>
VertexBasedCellPopulation<DIM>::VertexBasedCellPopulation(MutableVertexMesh<DIM, DIM>& rMesh,
                                          std::vector<CellPtr>& rCells,
                                          bool deleteMesh,
                                          bool validate,
                                          const std::vector<unsigned> locationIndices)
    : AbstractOffLatticeCellPopulation<DIM>(rMesh, rCells, locationIndices),
      mDeleteMesh(deleteMesh),
      mOutputCellRearrangementLocations(true),
      mRestrictVertexMovement(true)
{
    mpMutableVertexMesh = static_cast<MutableVertexMesh<DIM, DIM>* >(&(this->mrMesh));
    mpVertexBasedDivisionRule.reset(new ShortAxisVertexBasedDivisionRule<DIM>());

    // If no location indices are specified, associate with elements from the mesh (assumed to be sequentially ordered).
    std::list<CellPtr>::iterator it = this->mCells.begin();
    for (unsigned i=0; it != this->mCells.end(); ++it, ++i)
    {
        unsigned index = locationIndices.empty() ? i : locationIndices[i]; // assume that the ordering matches
        AbstractCellPopulation<DIM, DIM>::AddCellUsingLocationIndex(index,*it);
    }

    // Check each element has only one cell attached
    if (validate)
    {
        Validate();
    }
}

template<unsigned DIM>
VertexBasedCellPopulation<DIM>::VertexBasedCellPopulation(MutableVertexMesh<DIM, DIM>& rMesh)
    : AbstractOffLatticeCellPopulation<DIM>(rMesh),
      mDeleteMesh(true),
      mOutputCellRearrangementLocations(true),
      mRestrictVertexMovement(true)
{
    mpMutableVertexMesh = static_cast<MutableVertexMesh<DIM, DIM>* >(&(this->mrMesh));
}

template<unsigned DIM>
VertexBasedCellPopulation<DIM>::~VertexBasedCellPopulation()
{
    if (mDeleteMesh)
    {
        delete &this->mrMesh;
    }
}

template<unsigned DIM>
double VertexBasedCellPopulation<DIM>::GetDampingConstant(unsigned nodeIndex)
{
    // Take the average of the cells containing this vertex
    double average_damping_constant = 0.0;

    std::set<unsigned> containing_elements = GetNode(nodeIndex)->rGetContainingElementIndices();

    unsigned num_containing_elements = containing_elements.size();
    if (num_containing_elements == 0)
    {
        EXCEPTION("At time " << SimulationTime::Instance()->GetTime() << ", Node " << nodeIndex << " is not contained in any elements, so GetDampingConstant() returns zero");
    }

    double temp = 1.0/((double) num_containing_elements);
    for (std::set<unsigned>::iterator iter = containing_elements.begin();
         iter != containing_elements.end();
         ++iter)
    {
        CellPtr p_cell = this->GetCellUsingLocationIndex(*iter);
        bool cell_is_wild_type = p_cell->GetMutationState()->IsType<WildTypeCellMutationState>();

        if (cell_is_wild_type)
        {
            average_damping_constant += this->GetDampingConstantNormal()*temp;
        }
        else
        {
            average_damping_constant += this->GetDampingConstantMutant()*temp;
        }
    }

    return average_damping_constant;
}

template<unsigned DIM>
MutableVertexMesh<DIM, DIM>& VertexBasedCellPopulation<DIM>::rGetMesh()
{
    return *mpMutableVertexMesh;
}

template<unsigned DIM>
const MutableVertexMesh<DIM, DIM>& VertexBasedCellPopulation<DIM>::rGetMesh() const
{
    return *mpMutableVertexMesh;
}

template<unsigned DIM>
VertexElement<DIM, DIM>* VertexBasedCellPopulation<DIM>::GetElement(unsigned elementIndex)
{
    return mpMutableVertexMesh->GetElement(elementIndex);
}

template<unsigned DIM>
unsigned VertexBasedCellPopulation<DIM>::GetNumNodes()
{
    return this->mrMesh.GetNumNodes();
}

template<unsigned DIM>
c_vector<double, DIM> VertexBasedCellPopulation<DIM>::GetLocationOfCellCentre(CellPtr pCell)
{
    return mpMutableVertexMesh->GetCentroidOfElement(this->mCellLocationMap[pCell.get()]);
}

template<unsigned DIM>
Node<DIM>* VertexBasedCellPopulation<DIM>::GetNode(unsigned index)
{
    return this->mrMesh.GetNode(index);
}

template<unsigned DIM>
std::set<unsigned> VertexBasedCellPopulation<DIM>::GetNeighbouringLocationIndices(CellPtr pCell)
{
    unsigned elem_index = this->GetLocationIndexUsingCell(pCell);
    return this->rGetMesh().GetNeighbouringElementIndices(elem_index);
}

template<unsigned DIM>
unsigned VertexBasedCellPopulation<DIM>::AddNode(Node<DIM>* pNewNode)
{
    return mpMutableVertexMesh->AddNode(pNewNode);
}

template<unsigned DIM>
void VertexBasedCellPopulation<DIM>::SetNode(unsigned nodeIndex, ChastePoint<DIM>& rNewLocation)
{
    mpMutableVertexMesh->SetNode(nodeIndex, rNewLocation);
}

template<unsigned DIM>
VertexElement<DIM, DIM>* VertexBasedCellPopulation<DIM>::GetElementCorrespondingToCell(CellPtr pCell)
{
    return mpMutableVertexMesh->GetElement(this->GetLocationIndexUsingCell(pCell));
}

template<unsigned DIM>
unsigned VertexBasedCellPopulation<DIM>::GetNumElements()
{
    return mpMutableVertexMesh->GetNumElements();
}

template<unsigned DIM>
CellPtr VertexBasedCellPopulation<DIM>::AddCell(CellPtr pNewCell, CellPtr pParentCell)
{
    // Get the element associated with this cell
    VertexElement<DIM, DIM>* p_element = GetElementCorrespondingToCell(pParentCell);

    // Get the orientation of division
    c_vector<double, DIM> division_vector = mpVertexBasedDivisionRule->CalculateCellDivisionVector(pParentCell, *this);

    // Divide the element
    unsigned new_element_index = mpMutableVertexMesh->DivideElementAlongGivenAxis(p_element, division_vector, true);

    // Associate the new cell with the element
    this->mCells.push_back(pNewCell);

    // Update location cell map
    CellPtr p_created_cell = this->mCells.back();
    this->SetCellUsingLocationIndex(new_element_index,p_created_cell);
    this->mCellLocationMap[p_created_cell.get()] = new_element_index;

    return p_created_cell;
}

template<unsigned DIM>
unsigned VertexBasedCellPopulation<DIM>::RemoveDeadCells()
{
    unsigned num_removed = 0;

    for (std::list<CellPtr>::iterator it = this->mCells.begin();
         it != this->mCells.end();
         )
    {
        if ((*it)->IsDead())
        {
            // Count the cell as dead
            num_removed++;

            // Remove the element from the mesh if it is not deleted yet
            ///\todo (#2489) this should cause an error - we should fix this!
            if (!(this->GetElement(this->GetLocationIndexUsingCell((*it)))->IsDeleted()))
            {
                // This warning relies on the fact that there is only one other possibility for
                // vertex elements to be marked as deleted: a T2 swap
                WARN_ONCE_ONLY("A Cell is removed without performing a T2 swap. This could leave a void in the mesh.");
                mpMutableVertexMesh->DeleteElementPriorToReMesh(this->GetLocationIndexUsingCell((*it)));
            }

            // Delete the cell
            it = this->mCells.erase(it);
        }
        else
        {
            ++it;
        }
    }
    return num_removed;
}

template<unsigned DIM>
void VertexBasedCellPopulation<DIM>::CheckForStepSizeException(unsigned nodeIndex, c_vector<double,DIM>& rDisplacement, double dt)
{
    double length = norm_2(rDisplacement);

<<<<<<< HEAD
    if(mRestrictVertexMovement)
    {
        if (length > 0.5*mpMutableVertexMesh->GetCellRearrangementThreshold())
        {
            rDisplacement *= 0.5*mpMutableVertexMesh->GetCellRearrangementThreshold()/length;
=======
    if (length > 0.5*mpMutableVertexMesh->GetCellRearrangementThreshold())
    {
        rDisplacement *= 0.5*mpMutableVertexMesh->GetCellRearrangementThreshold()/length;

        std::ostringstream message;
        message << "Vertices are moving more than half the CellRearrangementThreshold. This could cause elements to become inverted ";
        message << "so the motion has been restricted. Use a smaller timestep to avoid these warnings.";
>>>>>>> daea2343

            std::ostringstream message;
            message << "Vertices are moving more than half the CellRearrangementThreshold. This could cause elements to become inverted ";
            message << "so the motion has been restricted. Use a smaller timestep to avoid these warnings.";

            double suggested_step = 0.95*dt*((0.5*mpMutableVertexMesh->GetCellRearrangementThreshold())/length);

            throw StepSizeException(suggested_step, message.str(), false);
        }
    }
}

template<unsigned DIM>
bool VertexBasedCellPopulation<DIM>::IsCellAssociatedWithADeletedLocation(CellPtr pCell)
{
    return GetElementCorrespondingToCell(pCell)->IsDeleted();
}

template<unsigned DIM>
void VertexBasedCellPopulation<DIM>::Update(bool hasHadBirthsOrDeaths)
{
    VertexElementMap element_map(mpMutableVertexMesh->GetNumAllElements());
    mpMutableVertexMesh->ReMesh(element_map);

    if (!element_map.IsIdentityMap())
    {
        // Fix up the mappings between CellPtrs and VertexElements
        ///\todo We want to make these maps private, so we need a better way of doing the code below.
        std::map<Cell*, unsigned> old_map = this->mCellLocationMap;

        this->mCellLocationMap.clear();
        this->mLocationCellMap.clear();

        for (std::list<CellPtr>::iterator cell_iter = this->mCells.begin();
             cell_iter != this->mCells.end();
             ++cell_iter)
        {
            // The cell vector should only ever contain living cells
            unsigned old_elem_index = old_map[(*cell_iter).get()];
            assert(!element_map.IsDeleted(old_elem_index));

            unsigned new_elem_index = element_map.GetNewIndex(old_elem_index);
            this->SetCellUsingLocationIndex(new_elem_index, *cell_iter);
        }

        // Check that each VertexElement has only one CellPtr associated with it in the updated cell population
        Validate();
    }

    element_map.ResetToIdentity();
}

template<unsigned DIM>
void VertexBasedCellPopulation<DIM>::Validate()
{
    // Check each element has only one cell attached
    std::vector<unsigned> validated_element = std::vector<unsigned>(this->GetNumElements(), 0);
    for (typename AbstractCellPopulation<DIM>::Iterator cell_iter = this->Begin();
         cell_iter != this->End();
         ++cell_iter)
    {
        unsigned elem_index = this->GetLocationIndexUsingCell(*cell_iter);
        validated_element[elem_index]++;
    }

    for (unsigned i=0; i<validated_element.size(); i++)
    {
        if (validated_element[i] == 0)
        {
            EXCEPTION("At time " << SimulationTime::Instance()->GetTime() <<", Element " << i << " does not appear to have a cell associated with it");
        }

        if (validated_element[i] > 1)
        {
            // This should never be reached as you can only set one cell per element index
            EXCEPTION("At time " << SimulationTime::Instance()->GetTime() <<", Element " << i << " appears to have " << validated_element[i] << " cells associated with it");
        }
    }
}

template<unsigned DIM>
void VertexBasedCellPopulation<DIM>::AcceptPopulationWriter(boost::shared_ptr<AbstractCellPopulationWriter<DIM, DIM> > pPopulationWriter)
{
    pPopulationWriter->Visit(this);
}

template<unsigned DIM>
void VertexBasedCellPopulation<DIM>::AcceptPopulationCountWriter(boost::shared_ptr<AbstractCellPopulationCountWriter<DIM, DIM> > pPopulationCountWriter)
{
    pPopulationCountWriter->Visit(this);
}

template<unsigned DIM>
void VertexBasedCellPopulation<DIM>::AcceptCellWriter(boost::shared_ptr<AbstractCellWriter<DIM, DIM> > pCellWriter, CellPtr pCell)
{
    pCellWriter->VisitCell(pCell, this);
}

template<unsigned DIM>
unsigned VertexBasedCellPopulation<DIM>::GetRosetteRankOfCell(CellPtr pCell)
{
    // Get the vertex element index corresponding to this cell
    unsigned elem_index = this->GetLocationIndexUsingCell(pCell);

    // Get the element rosette rank from the vertex mesh
    unsigned rosette_rank = mpMutableVertexMesh->GetRosetteRankOfElement(elem_index);

    return rosette_rank;
}

template<unsigned DIM>
double VertexBasedCellPopulation<DIM>::GetVolumeOfCell(CellPtr pCell)
{
    // Get the vertex element index corresponding to this cell
    unsigned elem_index = this->GetLocationIndexUsingCell(pCell);

    // Get the cell's volume from the vertex mesh
    double cell_volume = mpMutableVertexMesh->GetVolumeOfElement(elem_index);

    return cell_volume;
}

template<unsigned DIM>
void VertexBasedCellPopulation<DIM>::WriteVtkResultsToFile(const std::string& rDirectory)
{
#ifdef CHASTE_VTK

    // Create mesh writer for VTK output
    VertexMeshWriter<DIM, DIM> mesh_writer(rDirectory, "results", false);

    // Iterate over any cell writers that are present
    unsigned num_cells = this->GetNumAllCells();
    for (typename std::vector<boost::shared_ptr<AbstractCellWriter<DIM, DIM> > >::iterator cell_writer_iter = this->mCellWriters.begin();
         cell_writer_iter != this->mCellWriters.end();
         ++cell_writer_iter)
    {
        // Create vector to store VTK cell data
        std::vector<double> vtk_cell_data(num_cells);

        // Iterate over vertex elements ///\todo #2512 - replace with loop over cells
        for (typename VertexMesh<DIM,DIM>::VertexElementIterator elem_iter = mpMutableVertexMesh->GetElementIteratorBegin();
             elem_iter != mpMutableVertexMesh->GetElementIteratorEnd();
             ++elem_iter)
        {
            // Get index of this element in the vertex mesh
            unsigned elem_index = elem_iter->GetIndex();

            // Get the cell corresponding to this element
            CellPtr p_cell = this->GetCellUsingLocationIndex(elem_index);
            assert(p_cell);

            // Populate the vector of VTK cell data
            vtk_cell_data[elem_index] = (*cell_writer_iter)->GetCellDataForVtkOutput(p_cell, this);
        }

        mesh_writer.AddCellData((*cell_writer_iter)->GetVtkCellDataName(), vtk_cell_data);
    }

    // When outputting any CellData, we assume that the first cell is representative of all cells
    unsigned num_cell_data_items = this->Begin()->GetCellData()->GetNumItems();
    std::vector<std::string> cell_data_names = this->Begin()->GetCellData()->GetKeys();

    std::vector<std::vector<double> > cell_data;
    for (unsigned var=0; var<num_cell_data_items; var++)
    {
        std::vector<double> cell_data_var(num_cells);
        cell_data.push_back(cell_data_var);
    }

    // Loop over vertex elements ///\todo #2512 - replace with loop over cells
    for (typename VertexMesh<DIM,DIM>::VertexElementIterator elem_iter = mpMutableVertexMesh->GetElementIteratorBegin();
         elem_iter != mpMutableVertexMesh->GetElementIteratorEnd();
         ++elem_iter)
    {
        // Get index of this element in the vertex mesh
        unsigned elem_index = elem_iter->GetIndex();

        // Get the cell corresponding to this element
        CellPtr p_cell = this->GetCellUsingLocationIndex(elem_index);
        assert(p_cell);

        for (unsigned var=0; var<num_cell_data_items; var++)
        {
            cell_data[var][elem_index] = p_cell->GetCellData()->GetItem(cell_data_names[var]);
        }
    }
    for (unsigned var=0; var<num_cell_data_items; var++)
    {
        mesh_writer.AddCellData(cell_data_names[var], cell_data[var]);
    }

    unsigned num_timesteps = SimulationTime::Instance()->GetTimeStepsElapsed();
    std::stringstream time;
    time << num_timesteps;

    mesh_writer.WriteVtkUsingMesh(*mpMutableVertexMesh, time.str());

    *(this->mpVtkMetaFile) << "        <DataSet timestep=\"";
    *(this->mpVtkMetaFile) << num_timesteps;
    *(this->mpVtkMetaFile) << "\" group=\"\" part=\"0\" file=\"results_";
    *(this->mpVtkMetaFile) << num_timesteps;
    *(this->mpVtkMetaFile) << ".vtu\"/>\n";
#endif //CHASTE_VTK
}

template<unsigned DIM>
void VertexBasedCellPopulation<DIM>::OpenWritersFiles(OutputFileHandler& rOutputFileHandler)
{
    if (this->mOutputResultsForChasteVisualizer)
    {
        if (!this-> template HasWriter<CellPopulationElementWriter>())
        {
            this-> template AddPopulationWriter<CellPopulationElementWriter>();
        }
    }

    if (mOutputCellRearrangementLocations)
    {
        if (!this-> template HasWriter<VertexT1SwapLocationsWriter>())
        {
            this-> template AddPopulationWriter<VertexT1SwapLocationsWriter>();
        }
        if (!this-> template HasWriter<VertexT2SwapLocationsWriter>())
        {
            this-> template AddPopulationWriter<VertexT2SwapLocationsWriter>();
        }
        if (!this-> template HasWriter<VertexT3SwapLocationsWriter>())
        {
            this-> template AddPopulationWriter<VertexT3SwapLocationsWriter>();
        }
    }

    AbstractCellPopulation<DIM>::OpenWritersFiles(rOutputFileHandler);
}

template<unsigned DIM>
bool VertexBasedCellPopulation<DIM>::GetOutputCellRearrangementLocations()
{
    return mOutputCellRearrangementLocations;
}

template<unsigned DIM>
void VertexBasedCellPopulation<DIM>::SetOutputCellRearrangementLocations(bool outputCellRearrangementLocations)
{
    mOutputCellRearrangementLocations = outputCellRearrangementLocations;
}

template<unsigned DIM>
void VertexBasedCellPopulation<DIM>::OutputCellPopulationParameters(out_stream& rParamsFile)
{
    *rParamsFile << "\t\t<CellRearrangementThreshold>" << mpMutableVertexMesh->GetCellRearrangementThreshold() << "</CellRearrangementThreshold>\n";
    *rParamsFile << "\t\t<T2Threshold>" <<  mpMutableVertexMesh->GetT2Threshold() << "</T2Threshold>\n";
    *rParamsFile << "\t\t<CellRearrangementRatio>" << mpMutableVertexMesh->GetCellRearrangementRatio() << "</CellRearrangementRatio>\n";
    *rParamsFile << "\t\t<OutputCellRearrangementLocations>" << mOutputCellRearrangementLocations << "</OutputCellRearrangementLocations>\n";

    // Add the division rule parameters
    *rParamsFile << "\t\t<VertexBasedDivisionRule>\n";
    mpVertexBasedDivisionRule->OutputCellVertexBasedDivisionRuleInfo(rParamsFile);
    *rParamsFile << "\t\t</VertexBasedDivisionRule>\n";

    // Call method on direct parent class
    AbstractOffLatticeCellPopulation<DIM>::OutputCellPopulationParameters(rParamsFile);
}

template<unsigned DIM>
double VertexBasedCellPopulation<DIM>::GetWidth(const unsigned& rDimension)
{
    // Call GetWidth() on the mesh
    double width = this->mrMesh.GetWidth(rDimension);

    return width;
}

template<unsigned DIM>
std::set<unsigned> VertexBasedCellPopulation<DIM>::GetNeighbouringNodeIndices(unsigned index)
{
    return mpMutableVertexMesh->GetNeighbouringNodeIndices(index);
}

template<unsigned DIM>
boost::shared_ptr<AbstractVertexBasedDivisionRule<DIM> > VertexBasedCellPopulation<DIM>::GetVertexBasedDivisionRule()
{
    return mpVertexBasedDivisionRule;
}

template<unsigned DIM>
void VertexBasedCellPopulation<DIM>::SetVertexBasedDivisionRule(boost::shared_ptr<AbstractVertexBasedDivisionRule<DIM> > pVertexBasedDivisionRule)
{
    mpVertexBasedDivisionRule = pVertexBasedDivisionRule;
}

template<unsigned DIM>
std::vector< c_vector< double, DIM > > VertexBasedCellPopulation<DIM>::GetLocationsOfT2Swaps()
{
    return mLocationsOfT2Swaps;
}

template<unsigned DIM>
std::vector< unsigned > VertexBasedCellPopulation<DIM>::GetCellIdsOfT2Swaps()
{
    return mCellIdsOfT2Swaps;
}

template<unsigned DIM>
void VertexBasedCellPopulation<DIM>::AddLocationOfT2Swap(c_vector< double, DIM> locationOfT2Swap)
{
    mLocationsOfT2Swaps.push_back(locationOfT2Swap);
}

template<unsigned DIM>
void VertexBasedCellPopulation<DIM>::AddCellIdOfT2Swap(unsigned idOfT2Swap)
{
    mCellIdsOfT2Swaps.push_back(idOfT2Swap);
}

template<unsigned DIM>
void VertexBasedCellPopulation<DIM>::ClearLocationsAndCellIdsOfT2Swaps()
{
    mCellIdsOfT2Swaps.clear();
    mLocationsOfT2Swaps.clear();
}

template<unsigned DIM>
TetrahedralMesh<DIM, DIM>* VertexBasedCellPopulation<DIM>::GetTetrahedralMeshForPdeModifier()
{
    // This method only works in 2D sequential
    assert(DIM == 2);                        // LCOV_EXCL_LINE - disappears at compile time.
    assert(PetscTools::IsSequential());

    unsigned num_vertex_nodes = mpMutableVertexMesh->GetNumNodes();
    unsigned num_vertex_elements = mpMutableVertexMesh->GetNumElements();

    std::string mesh_file_name = "mesh";

    // Get a unique temporary foldername
    std::stringstream pid;
    pid << getpid();
    OutputFileHandler output_file_handler("2D_temporary_tetrahedral_mesh_" + pid.str());
    std::string output_dir = output_file_handler.GetOutputDirectoryFullPath();

    // Compute the number of nodes in the TetrahedralMesh
    unsigned num_tetrahedral_nodes = num_vertex_nodes + num_vertex_elements;

    // Write node file
    out_stream p_node_file = output_file_handler.OpenOutputFile(mesh_file_name+".node");
    (*p_node_file) << std::scientific;
    (*p_node_file) << std::setprecision(20);
    (*p_node_file) << num_tetrahedral_nodes << "\t2\t0\t1" << std::endl;

    // Begin by writing each node in the VertexMesh
    for (unsigned node_index=0; node_index<num_vertex_nodes; node_index++)
    {
        Node<DIM>* p_node = mpMutableVertexMesh->GetNode(node_index);

        ///\todo will the nodes in mpMutableVertexMesh always have indices 0,1,2,...? (#2221)
        unsigned index = p_node->GetIndex();
        const c_vector<double, DIM>& r_location = p_node->rGetLocation();
        unsigned is_boundary_node = p_node->IsBoundaryNode() ? 1 : 0;

        (*p_node_file) << index << "\t" << r_location[0] << "\t" << r_location[1] << "\t" << is_boundary_node << std::endl;
    }

    // Now write an additional node at each VertexElement's centroid
    unsigned num_tetrahedral_elements = 0;
    for (unsigned vertex_elem_index=0; vertex_elem_index<num_vertex_elements; vertex_elem_index++)
    {
        unsigned index = num_vertex_nodes + vertex_elem_index;

        c_vector<double, DIM> location = mpMutableVertexMesh->GetCentroidOfElement(vertex_elem_index);

        // Any node located at a VertexElement's centroid will not be a boundary node
        unsigned is_boundary_node = 0;
        (*p_node_file) << index << "\t" << location[0] << "\t" << location[1] << "\t" << is_boundary_node << std::endl;

        // Also keep track of how many tetrahedral elements there will be
        num_tetrahedral_elements += mpMutableVertexMesh->GetElement(vertex_elem_index)->GetNumNodes();
    }
    p_node_file->close();

    // Write element file
    out_stream p_elem_file = output_file_handler.OpenOutputFile(mesh_file_name+".ele");
    (*p_elem_file) << std::scientific;
    (*p_elem_file) << num_tetrahedral_elements << "\t3\t0" << std::endl;

    std::set<std::pair<unsigned, unsigned> > tetrahedral_edges;

    unsigned tetrahedral_elem_index = 0;
    for (unsigned vertex_elem_index=0; vertex_elem_index<num_vertex_elements; vertex_elem_index++)
    {
        VertexElement<DIM, DIM>* p_vertex_element = mpMutableVertexMesh->GetElement(vertex_elem_index);

        // Iterate over nodes owned by this VertexElement
        unsigned num_nodes_in_vertex_element = p_vertex_element->GetNumNodes();
        for (unsigned local_index=0; local_index<num_nodes_in_vertex_element; local_index++)
        {
            unsigned node_0_index = p_vertex_element->GetNodeGlobalIndex(local_index);
            unsigned node_1_index = p_vertex_element->GetNodeGlobalIndex((local_index+1)%num_nodes_in_vertex_element);
            unsigned node_2_index = num_vertex_nodes + vertex_elem_index;

            (*p_elem_file) << tetrahedral_elem_index++ << "\t" << node_0_index << "\t" << node_1_index << "\t" << node_2_index << std::endl;

            // Add edges to the set if they are not already present
            std::pair<unsigned, unsigned> edge_0 = this->CreateOrderedPair(node_0_index, node_1_index);
            std::pair<unsigned, unsigned> edge_1 = this->CreateOrderedPair(node_1_index, node_2_index);
            std::pair<unsigned, unsigned> edge_2 = this->CreateOrderedPair(node_2_index, node_0_index);

            tetrahedral_edges.insert(edge_0);
            tetrahedral_edges.insert(edge_1);
            tetrahedral_edges.insert(edge_2);
        }
    }
    p_elem_file->close();

    // Write edge file
    out_stream p_edge_file = output_file_handler.OpenOutputFile(mesh_file_name+".edge");
    (*p_edge_file) << std::scientific;
    (*p_edge_file) << tetrahedral_edges.size() << "\t1" << std::endl;

    unsigned edge_index = 0;
    for (std::set<std::pair<unsigned, unsigned> >::iterator edge_iter = tetrahedral_edges.begin();
         edge_iter != tetrahedral_edges.end();
         ++edge_iter)
    {
        std::pair<unsigned, unsigned> this_edge = *edge_iter;

        // To be a boundary edge both nodes need to be boundary nodes.
        bool is_boundary_edge = false;
        if (this_edge.first  < mpMutableVertexMesh->GetNumNodes() &&
            this_edge.second  < mpMutableVertexMesh->GetNumNodes())
        {
            is_boundary_edge = (mpMutableVertexMesh->GetNode(this_edge.first)->IsBoundaryNode() &&
                                mpMutableVertexMesh->GetNode(this_edge.second)->IsBoundaryNode() );
        }
        unsigned is_boundary_edge_unsigned = is_boundary_edge ? 1 : 0;

        (*p_edge_file) << edge_index++ << "\t" << this_edge.first << "\t" << this_edge.second << "\t" << is_boundary_edge_unsigned << std::endl;
    }
    p_edge_file->close();

    // Having written the mesh to file, now construct it using TrianglesMeshReader
    TetrahedralMesh<DIM, DIM>* p_mesh = new TetrahedralMesh<DIM, DIM>;

    // Nested scope so reader is destroyed before we remove the temporary files
    {
        TrianglesMeshReader<DIM, DIM> mesh_reader(output_dir + mesh_file_name);
        p_mesh->ConstructFromMeshReader(mesh_reader);
    }

    // Delete the temporary files
    output_file_handler.FindFile("").Remove();

    // The original files have been deleted, it is better if the mesh object forgets about them
    p_mesh->SetMeshHasChangedSinceLoading();

    return p_mesh;
}

template<unsigned DIM>
bool VertexBasedCellPopulation<DIM>::IsPdeNodeAssociatedWithNonApoptoticCell(unsigned pdeNodeIndex)
{
    bool non_apoptotic_cell_present = true;

    if (pdeNodeIndex < this->GetNumNodes())
    {
        std::set<unsigned> containing_element_indices = this->GetNode(pdeNodeIndex)->rGetContainingElementIndices();

        for (std::set<unsigned>::iterator iter = containing_element_indices.begin();
             iter != containing_element_indices.end();
             iter++)
        {
            if (this->GetCellUsingLocationIndex(*iter)->template HasCellProperty<ApoptoticCellProperty>() )
            {
                non_apoptotic_cell_present = false;
                break;
            }
        }
    }
    else
    {
        /*
         * This node of the tetrahedral finite element mesh is in the centre of the element of the
         * vertex-based cell population, so we can use an offset to compute which cell to interrogate.
         */
        non_apoptotic_cell_present = !(this->GetCellUsingLocationIndex(pdeNodeIndex - this->GetNumNodes())->template HasCellProperty<ApoptoticCellProperty>());
    }

    return non_apoptotic_cell_present;
}

template<unsigned DIM>
double VertexBasedCellPopulation<DIM>::GetCellDataItemAtPdeNode(
        unsigned pdeNodeIndex,
        std::string& rVariableName,
        bool dirichletBoundaryConditionApplies,
        double dirichletBoundaryValue)
{
    unsigned num_nodes = this->GetNumNodes();
    double value = 0.0;

    // Cells correspond to nodes in the centre of the vertex element; nodes on vertices have averaged values from containing cells

    if (pdeNodeIndex >= num_nodes)
    {
        // Offset to relate elements in vertex mesh to nodes in tetrahedral mesh
        assert(pdeNodeIndex-num_nodes < num_nodes);

        CellPtr p_cell = this->GetCellUsingLocationIndex(pdeNodeIndex - num_nodes);
        value = p_cell->GetCellData()->GetItem(rVariableName);
    }
    else
    {
        ///\todo Work out a better way to do the nodes not associated with cells
        if (dirichletBoundaryConditionApplies)
        {
            // We need to impose the Dirichlet boundaries again here as not represented in cell data
            value = dirichletBoundaryValue;
        }
        else
        {
            assert(pdeNodeIndex < num_nodes);
            Node<DIM>* p_node = this->GetNode(pdeNodeIndex);

            // Average over data from containing elements (cells)
            std::set<unsigned> containing_elements = p_node->rGetContainingElementIndices();
            for (std::set<unsigned>::iterator index_iter = containing_elements.begin();
                 index_iter != containing_elements.end();
                 ++index_iter)
            {
                assert(*index_iter < num_nodes);
                CellPtr p_cell = this->GetCellUsingLocationIndex(*index_iter);
                value += p_cell->GetCellData()->GetItem(rVariableName);
            }
            value /= containing_elements.size();
        }
    }

    return value;
}

template<unsigned DIM>
double VertexBasedCellPopulation<DIM>::GetDefaultTimeStep()
{
    return 0.002;
}

template<unsigned DIM>
void VertexBasedCellPopulation<DIM>::WriteDataToVisualizerSetupFile(out_stream& pVizSetupFile)
{
    if (bool(dynamic_cast<Cylindrical2dVertexMesh*>(&(this->mrMesh))))
    {
        *pVizSetupFile << "MeshWidth\t" << this->GetWidth(0) << "\n";
    }
}

template<unsigned DIM>
void VertexBasedCellPopulation<DIM>::SimulationSetupHook(AbstractCellBasedSimulation<DIM, DIM>* pSimulation)
{
    MAKE_PTR_ARGS(T2SwapCellKiller<DIM>, p_t2_swap_cell_killer, (this));
    pSimulation->AddCellKiller(p_t2_swap_cell_killer);
}


template<unsigned DIM>
bool VertexBasedCellPopulation<DIM>::GetRestrictVertexMovementBoolean()
{
    return mRestrictVertexMovement;
}

template<unsigned DIM>
void VertexBasedCellPopulation<DIM>::SetRestrictVertexMovementBoolean(bool restrictMovement)
{
    mRestrictVertexMovement = restrictMovement;
}

// Explicit instantiation
template class VertexBasedCellPopulation<1>;
template class VertexBasedCellPopulation<2>;
template class VertexBasedCellPopulation<3>;

// Serialization for Boost >= 1.36
#include "SerializationExportWrapperForCpp.hpp"
EXPORT_TEMPLATE_CLASS_SAME_DIMS(VertexBasedCellPopulation)<|MERGE_RESOLUTION|>--- conflicted
+++ resolved
@@ -261,21 +261,11 @@
 {
     double length = norm_2(rDisplacement);
 
-<<<<<<< HEAD
     if(mRestrictVertexMovement)
     {
         if (length > 0.5*mpMutableVertexMesh->GetCellRearrangementThreshold())
         {
             rDisplacement *= 0.5*mpMutableVertexMesh->GetCellRearrangementThreshold()/length;
-=======
-    if (length > 0.5*mpMutableVertexMesh->GetCellRearrangementThreshold())
-    {
-        rDisplacement *= 0.5*mpMutableVertexMesh->GetCellRearrangementThreshold()/length;
-
-        std::ostringstream message;
-        message << "Vertices are moving more than half the CellRearrangementThreshold. This could cause elements to become inverted ";
-        message << "so the motion has been restricted. Use a smaller timestep to avoid these warnings.";
->>>>>>> daea2343
 
             std::ostringstream message;
             message << "Vertices are moving more than half the CellRearrangementThreshold. This could cause elements to become inverted ";
