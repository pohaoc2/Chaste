--- conflicted
+++ resolved
@@ -477,13 +477,8 @@
 
     // We avoid writing out CellData if the population is empty (i.e. no cells).
     unsigned num_cells = this->GetNumAllCells();
-<<<<<<< HEAD
-    for (typename std::vector<boost::shared_ptr<AbstractCellWriter<DIM, DIM> > >::iterator cell_writer_iter = this->mCellWriters.begin();
-            cell_writer_iter != this->mCellWriters.end();
-            ++cell_writer_iter)
-=======
+
     if (num_cells > 0)
->>>>>>> 682dce06
     {
         // Iterate over any cell writers that are present
         for (auto cell_writer_iter = this->mCellWriters.begin();
@@ -512,12 +507,6 @@
             mesh_writer.AddCellData((*cell_writer_iter)->GetVtkCellDataName(), vtk_cell_data);
         }
 
-<<<<<<< HEAD
-        // Iterate over vertex elements ///\todo #2512 - replace with loop over cells
-        for (typename VertexMesh<DIM,DIM>::VertexElementIterator elem_iter = mpMutableVertexMesh->GetElementIteratorBegin();
-                elem_iter != mpMutableVertexMesh->GetElementIteratorEnd();
-                ++elem_iter)
-=======
         // When outputting any CellData, we assume that the first cell is representative of all cells
         unsigned num_cell_data_items = this->Begin()->GetCellData()->GetNumItems();
         std::vector<std::string> cell_data_names = this->Begin()->GetCellData()->GetKeys();
@@ -531,9 +520,8 @@
 
         // Loop over vertex elements ///\todo #2512 - replace with loop over cells
         for (auto elem_iter = mpMutableVertexMesh->GetElementIteratorBegin();
-             elem_iter != mpMutableVertexMesh->GetElementIteratorEnd();
-             ++elem_iter)
->>>>>>> 682dce06
+                elem_iter != mpMutableVertexMesh->GetElementIteratorEnd();
+                ++elem_iter)
         {
             // Get index of this element in the vertex mesh
             unsigned elem_index = elem_iter->GetIndex();
@@ -547,36 +535,6 @@
                 cell_data[var][elem_index] = p_cell->GetCellData()->GetItem(cell_data_names[var]);
             }
         }
-<<<<<<< HEAD
-
-        mesh_writer.AddCellData((*cell_writer_iter)->GetVtkCellDataName(), vtk_cell_data);
-    }
-
-    // When outputting any CellData, we assume that the first cell is representative of all cells
-    unsigned num_cell_data_items = this->Begin()->GetCellData()->GetNumItems();
-    std::vector<std::string> cell_data_names = this->Begin()->GetCellData()->GetKeys();
-
-    std::vector<std::vector<double> > cell_data;
-    for (unsigned var=0; var<num_cell_data_items; var++)
-    {
-        std::vector<double> cell_data_var(num_cells);
-        cell_data.push_back(cell_data_var);
-    }
-
-    // Loop over vertex elements ///\todo #2512 - replace with loop over cells
-    for (typename VertexMesh<DIM,DIM>::VertexElementIterator elem_iter = mpMutableVertexMesh->GetElementIteratorBegin();
-            elem_iter != mpMutableVertexMesh->GetElementIteratorEnd();
-            ++elem_iter)
-    {
-        // Get index of this element in the vertex mesh
-        unsigned elem_index = elem_iter->GetIndex();
-
-        // Get the cell corresponding to this element
-        CellPtr p_cell = this->GetCellUsingLocationIndex(elem_index);
-        assert(p_cell);
-
-=======
->>>>>>> 682dce06
         for (unsigned var=0; var<num_cell_data_items; var++)
         {
             mesh_writer.AddCellData(cell_data_names[var], cell_data[var]);
